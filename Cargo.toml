[package]
name = "locale"
version = "0.2.2-pre"
<<<<<<< HEAD
description = "Library for getting the user's localisation settings. Warning: Major rewrite pending for 0.3!"
=======
description = "Library for basic localization."
>>>>>>> 01323ddf
authors = [
    "Ben S <ogham@bsago.me>",
    "Jan Hudec <bulb@ucw.cz>",
]
license = "MIT"

documentation = "https://docs.rs/locale/"
repository = "https://github.com/rust-locale/rust-locale/"
readme = "README.md"
<<<<<<< HEAD
=======
keywords = ["i18n", "g12n", "l10n"]
>>>>>>> 01323ddf

[dependencies]
libc = "0.2"

[package.metadata.release]
upload-doc = true<|MERGE_RESOLUTION|>--- conflicted
+++ resolved
@@ -1,11 +1,7 @@
 [package]
 name = "locale"
 version = "0.2.2-pre"
-<<<<<<< HEAD
-description = "Library for getting the user's localisation settings. Warning: Major rewrite pending for 0.3!"
-=======
-description = "Library for basic localization."
->>>>>>> 01323ddf
+description = "Library for basic localisation. Warning: Major rewrite pending for 0.3!"
 authors = [
     "Ben S <ogham@bsago.me>",
     "Jan Hudec <bulb@ucw.cz>",
@@ -15,10 +11,7 @@
 documentation = "https://docs.rs/locale/"
 repository = "https://github.com/rust-locale/rust-locale/"
 readme = "README.md"
-<<<<<<< HEAD
-=======
 keywords = ["i18n", "g12n", "l10n"]
->>>>>>> 01323ddf
 
 [dependencies]
 libc = "0.2"
